// Copyright (c) 2021 Target Brands, Inc. All rights reserved.
//
// Use of this source code is governed by the LICENSE file in this repository.

package build

import (
	"strings"
	"time"

	"github.com/go-vela/sdk-go/vela"
	"github.com/go-vela/types/constants"
	"github.com/go-vela/types/library"
	"github.com/sirupsen/logrus"
)

// Upload tracks the final state of the build
// and attempts to upload it to the server.
func Upload(b *library.Build, c *vela.Client, e error, l *logrus.Entry, r *library.Repo) {
	// handle the build based off the status provided
	switch b.GetStatus() {
	// build is in a canceled state
	case constants.StatusCanceled:
		fallthrough
	// build is in a error state
	case constants.StatusError:
		fallthrough
	// build is in a failure state
	case constants.StatusFailure:
		// if the build is in a canceled, error
		// or failure state we DO NOT want to
		// update the state to be success
		break
	// build is in a pending state
	case constants.StatusPending:
		// if the build is in a pending state
		// then something must have gone
		// drastically wrong because this
		// SHOULD NOT happen
		b.SetStatus(constants.StatusKilled)
	default:
		// update the build with a success state
		b.SetStatus(constants.StatusSuccess)
	}

	// check if the build is not in a canceled status
	if !strings.EqualFold(b.GetStatus(), constants.StatusCanceled) {
		// check if the error provided is empty
		if e != nil {
<<<<<<< HEAD
			// update the build  with error based values
=======
			// update the build with error based values
>>>>>>> 75ff18f3
			b.SetError(e.Error())
			b.SetStatus(constants.StatusError)
		}
	}

	// update the build with the finished timestamp
	b.SetFinished(time.Now().UTC().Unix())

	// check if the logger provided is empty
	if l == nil {
		// create new logger
		//
		// https://pkg.go.dev/github.com/sirupsen/logrus?tab=doc#NewEntry
		l = logrus.NewEntry(logrus.StandardLogger())
	}

	// check if the Vela client provided is empty
	if c != nil {
		l.Debug("uploading final build state")

		// send API call to update the build
		//
		// https://pkg.go.dev/github.com/go-vela/sdk-go/vela?tab=doc#BuildService.Update
		_, _, err := c.Build.Update(r.GetOrg(), r.GetName(), b)
		if err != nil {
			l.Errorf("unable to upload final build state: %v", err)
		}
	}
}<|MERGE_RESOLUTION|>--- conflicted
+++ resolved
@@ -47,11 +47,7 @@
 	if !strings.EqualFold(b.GetStatus(), constants.StatusCanceled) {
 		// check if the error provided is empty
 		if e != nil {
-<<<<<<< HEAD
-			// update the build  with error based values
-=======
 			// update the build with error based values
->>>>>>> 75ff18f3
 			b.SetError(e.Error())
 			b.SetStatus(constants.StatusError)
 		}
